/**
 *
 * @file core_zpotrfsp.c
 *
 *  PaStiX kernel routines
 *  PaStiX is a software package provided by Inria Bordeaux - Sud-Ouest,
 *  LaBRI, University of Bordeaux 1 and IPB.
 *
 * @version 1.0.0
 * @author Mathieu Faverge
 * @author Pierre Ramet
 * @author Xavier Lacoste
 * @date 2011-11-11
 * @precisions normal z -> c d s
 *
 **/
#include "common.h"
#include "cblas.h"
#include "blend/solver.h"
#include "pastix_zcores.h"

static pastix_complex64_t zone  =  1.;
static pastix_complex64_t mzone = -1.;

/**
 *******************************************************************************
 *
 * @ingroup pastix_kernel
 *
 * core_zpotf2sp - Computes the sequential static pivoting Cholesky
 * factorization of the matrix n-by-n A = L * L^t .
 *
 *******************************************************************************
 *
 * @param[in] n
 *          The number of rows and columns of the matrix A.
 *
 * @param[in,out] A
 *          The matrix A to factorize with Cholesky factorization. The matrix
 *          is of size lda -by- n.
 *
 * @param[in] lda
 *          The leading dimension of the matrix A.
 *
 * @param[in,out] nbpivot
 *          Pointer to the number of piovting operations made during
 *          factorization. It is updated during this call
 *
 * @param[in] criteria
 *          Threshold use for static pivoting. If diagonal value is under this
 *          threshold, its value is replaced by the threshold and the number of
 *          pivots is incremented.
 *
 *******************************************************************************
 *
 * @return
 *          This routine will fail if it discovers a 0. on the diagonal during
 *          factorization.
 *
 *******************************************************************************/
static void core_zpotf2sp(pastix_int_t        n,
                          pastix_complex64_t *A,
                          pastix_int_t        lda,
                          pastix_int_t       *nbpivot,
                          double              criteria )
{
    pastix_int_t k;
    pastix_complex64_t *Akk = A;   /* A [k  ][k] */
    pastix_complex64_t *Amk = A+1; /* A [k+1][k] */
    pastix_complex64_t  alpha;

    for (k=0; k<n; k++){
        if ( cabs(*Akk) < criteria ) {
            (*Akk) = (pastix_complex64_t)criteria;
            (*nbpivot)++;
        }

        /* Hermitian matrices, so imaginary part should be 0 */
        if ( creal(*Akk) < 0. )
        {
            errorPrint("Negative diagonal term\n");
            assert(0);
            EXIT(MOD_SOPALIN, INTERNAL_ERR);
        }

        *Akk = csqrt(*Akk);
        alpha = 1. / (*Akk);

        /* Scale the diagonal to compute L((k+1):n,k) */
        cblas_zscal(n-k-1, CBLAS_SADDR( alpha ), Amk, 1 );

        /* Move to next Akk */
        Akk += (lda+1);

        cblas_zher(CblasColMajor, CblasLower,
                   n-k-1, -1.,
                   Amk, 1,
                   Akk, lda);

        /* Move to next Amk */
        Amk = Akk+1;
    }
}

/**
 *******************************************************************************
 *
 * @ingroup pastix_kernel
 *
 * core_zpotrfsp - Computes the block static pivoting Cholesky
 * factorization of the matrix n-by-n A = L * L^t .
 *
 *******************************************************************************
 *
 * @param[in] n
 *          The number of rows and columns of the matrix A.
 *
 * @param[in,out] A
 *          The matrix A to factorize with Cholesky factorization. The matrix
 *          is of size lda -by- n.
 *
 * @param[in] lda
 *          The leading dimension of the matrix A.
 *
 * @param[in,out] nbpivot
 *          Pointer to the number of piovting operations made during
 *          factorization. It is updated during this call
 *
 * @param[in] criteria
 *          Threshold use for static pivoting. If diagonal value is under this
 *          threshold, its value is replaced by the threshold and the nu,ber of
 *          pivots is incremented.
 *
 *******************************************************************************
 *
 * @return
 *          This routine will fail if it discovers a 0. on the diagonal during
 *          factorization.
 *
 *******************************************************************************/
#define MAXSIZEOFBLOCKS 64

static void core_zpotrfsp(pastix_int_t        n,
                          pastix_complex64_t *A,
                          pastix_int_t        lda,
                          pastix_int_t       *nbpivot,
                          double              criteria)
{
    pastix_int_t k, blocknbr, blocksize, matrixsize;
    pastix_complex64_t *tmp,*tmp1,*tmp2;

    /* diagonal supernode is divided into MAXSIZEOFBLOCK-by-MAXSIZEOFBLOCKS blocks */
    blocknbr = (n + MAXSIZEOFBLOCKS - 1) / MAXSIZEOFBLOCKS;

    for (k=0; k<blocknbr; k++) {

        blocksize = pastix_imin(MAXSIZEOFBLOCKS, n-k*MAXSIZEOFBLOCKS);
        tmp  = A+(k*MAXSIZEOFBLOCKS)*(lda+1);      /* Lk,k     */

        /* Factorize the diagonal block Akk*/
        core_zpotf2sp(blocksize, tmp, lda, nbpivot, criteria);

        if ((k*MAXSIZEOFBLOCKS+blocksize) < n) {

            tmp1 = tmp  + blocksize;       /* Lk+1,k   */
            tmp2 = tmp1 + blocksize * lda; /* Lk+1,k+1 */

            matrixsize = n-(k*MAXSIZEOFBLOCKS+blocksize);

            /* Compute the column L(k+1:n,k) = (L(k,k)D(k,k))^{-1}A(k+1:n,k)    */
            /* 1) Compute A(k+1:n,k) = A(k+1:n,k)L(k,k)^{-T} = D(k,k)L(k+1:n,k) */
                        /* input: L(k,k) in tmp, A(k+1:n,k) in tmp1   */
                        /* output: A(k+1:n,k) in tmp1                 */
            cblas_ztrsm(CblasColMajor,
                        CblasRight, CblasLower,
                        CblasConjTrans, CblasNonUnit,
                        matrixsize, blocksize,
                        CBLAS_SADDR(zone), tmp,  lda,
                                           tmp1, lda);

            /* Update Ak+1k+1 = Ak+1k+1 - Lk+1k * Lk+1kT */
            cblas_zherk(CblasColMajor, CblasLower, CblasNoTrans,
                        matrixsize, blocksize,
                        (double)mzone, tmp1, lda,
                        (double)zone,  tmp2, lda);
        }
    }
}

/**
 *******************************************************************************
 *
 * @ingroup pastix_kernel
 *
 * core_zpotrfsp1d_potrf - Computes the Cholesky factorization of one panel.
 *
 *******************************************************************************
 *
 * @param[in] cblk
 *          Pointer to the structure representing the panel to factorize in the
 *          cblktab array.  Next column blok must be accessible through cblk[1].
 *
 * @param[in,out] L
 *          The pointer to the matrix storing the coefficients of the
 *          panel. Must be of size cblk.stride -by- cblk.width
 *
 * @param[in] criteria
 *          Threshold use for static pivoting. If diagonal value is under this
 *          threshold, its value is replaced by the threshold and the nu,ber of
 *          pivots is incremented.
 *
 *******************************************************************************
 *
 * @return
 *          The number of static pivoting during factorization of the diagonal
 *          block.
 *
 *******************************************************************************/
int core_zpotrfsp1d_potrf( SolverCblk         *cblk,
                           pastix_complex64_t *L,
                           double              criteria )
{
    pastix_int_t  ncols, stride;
    pastix_int_t  nbpivot = 0;

    ncols   = cblk->lcolnum - cblk->fcolnum + 1;
    stride  = (cblk->cblktype & CBLK_SPLIT) ? ncols : cblk->stride;

    /* check if diagonal column block */
    assert( cblk->fcolnum == cblk->fblokptr->frownum );
    assert( cblk->lcolnum == cblk->fblokptr->lrownum );

    /* Factorize diagonal block */
    core_zpotrfsp(ncols, L, stride, &nbpivot, criteria );

    return nbpivot;
}

/**
 *******************************************************************************
 *
 * @ingroup pastix_kernel
 *
 * core_zpotrfsp1d - Computes the Cholesky factorization of one panel and apply
 * all the trsm updates to this panel.
 *
 *******************************************************************************
 *
 * @param[in] cblk
 *          Pointer to the structure representing the panel to factorize in the
 *          cblktab array.  Next column blok must be accessible through cblk[1].
 *
 * @param[in,out] L
 *          The pointer to the matrix storing the coefficients of the
 *          panel. Must be of size cblk.stride -by- cblk.width
 *
 * @param[in] criteria
 *          Threshold use for static pivoting. If diagonal value is under this
 *          threshold, its value is replaced by the threshold and the nu,ber of
 *          pivots is incremented.
 *
 *******************************************************************************
 *
 * @return
 *          The number of static pivoting during factorization of the diagonal block.
 *
 *******************************************************************************/
int core_zpotrfsp1d_panel( SolverCblk         *cblk,
                           pastix_complex64_t *L,
                           double              criteria )
{
    pastix_int_t  nbpivot = core_zpotrfsp1d_potrf(cblk, L, criteria);
    core_ztrsmsp(PastixLCoef, PastixRight, PastixLower, PastixConjTrans, PastixNonUnit, cblk, L, L);
    return nbpivot;
}


/**
 *******************************************************************************
 *
 * @ingroup pastix_kernel
 *
 * core_zpotrfsp1d - Computes the Cholesky factorization of one panel, apply all
 * the trsm updates to this panel, and apply all updates to the right with no
 * lock.
 *
 *******************************************************************************
 *
 * @param[in] cblk
 *          Pointer to the structure representing the panel to factorize in the
 *          cblktab array.  Next column blok must be accessible through cblk[1].
 *
 * @param[in,out] L
 *          The pointer to the matrix storing the coefficients of the
 *          panel. Must be of size cblk.stride -by- cblk.width
 *
 * @param[in] criteria
 *          Threshold use for static pivoting. If diagonal value is under this
 *          threshold, its value is replaced by the threshold and the nu,ber of
 *          pivots is incremented.
 *
 *******************************************************************************
 *
 * @return
 *          The number of static pivoting during factorization of the diagonal block.
 *
 *******************************************************************************/
int
core_zpotrfsp1d( SolverMatrix       *solvmtx,
                 SolverCblk         *cblk,
                 double              criteria,
                 pastix_complex64_t *work)
{
    pastix_complex64_t *L = cblk->lcoeftab;
    SolverCblk  *fcblk;
    SolverBlok  *blok, *lblk;
    pastix_int_t nbpivot;

    nbpivot = core_zpotrfsp1d_panel(cblk, L, criteria);

    blok = cblk->fblokptr + 1; /* First off-diagonal block */
    lblk = cblk[1].fblokptr;   /* Next diagonal block      */

    /* If there are off-diagonal blocks, perform the updates */
    for( ; blok < lblk; blok++ )
    {
        fcblk = (solvmtx->cblktab + blok->fcblknm);

        core_zgemmsp( PastixLower, PastixConjTrans, cblk, blok, fcblk,
<<<<<<< HEAD
                      L, L, fcblk->lcoeftab, work, 0 );

=======
                      L, L, fcblk->lcoeftab, work );
>>>>>>> 866e8d79
        pastix_atomic_dec_32b( &(fcblk->ctrbcnt) );
   }

    return nbpivot;
}
<|MERGE_RESOLUTION|>--- conflicted
+++ resolved
@@ -327,12 +327,8 @@
         fcblk = (solvmtx->cblktab + blok->fcblknm);
 
         core_zgemmsp( PastixLower, PastixConjTrans, cblk, blok, fcblk,
-<<<<<<< HEAD
                       L, L, fcblk->lcoeftab, work, 0 );
 
-=======
-                      L, L, fcblk->lcoeftab, work );
->>>>>>> 866e8d79
         pastix_atomic_dec_32b( &(fcblk->ctrbcnt) );
    }
 
