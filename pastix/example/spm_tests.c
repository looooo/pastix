/**
 *
 * @file spm_test_convert.c
 *
 * Tests and validate the spm_convert routines.
 *
 * @version 5.1.0
 * @author Mathieu Faverge
 * @author Theophile Terraz
 * @date 2015-01-01
 *
 **/

#include <stdint.h>
#include <stdlib.h>
#include <stdio.h>
#include <math.h>
#include <string.h>
#include <assert.h>
#include <time.h>
#include <pastix.h>
#include "../matrix_drivers/drivers.h"
#include <csc.h>
#include <laplacian.h>

#define TEST(f) printf("-- Test %s: ", f);
#define CHECK printf("Check the CSC: "); ret = PASTIX_SUCCESS;
#define RES(a) if(a != PASTIX_SUCCESS){printf("FAILED\n"); \
               err++;} \
               else{printf("SUCCESS\n");}
#define RES_CHECK(a) if(a != PASTIX_SUCCESS){printf("FAILED\n"); \
                     err= -1; break;} \
                     else{printf("SUCCESS\n");}

int
s_compareAvals(void *avals1, void *avals2, pastix_int_t nnz)
{
    float *valptr1 = (float*)avals1;
    float *valptr2 = (float*)avals2;
    float epsilon;
    pastix_int_t i;

    /* TODO LAPACKE_dlamch_work */
    epsilon = 1E-15;

    for (i = 0; i < nnz; i++, valptr1++, valptr2++)
    {
        if ( fabs(*valptr1 - *valptr2) > epsilon )
        {
            return PASTIX_ERR_BADPARAMETER;
        }
    }

    return PASTIX_SUCCESS;
}

int
d_compareAvals(void *avals1, void *avals2, pastix_int_t nnz)
{
    double *valptr1 = (double*)avals1;
    double *valptr2 = (double*)avals2;
    double epsilon;
    pastix_int_t i;

    epsilon = 1E-15;

    for (i = 0; i < nnz; i++, valptr1++, valptr2++)
    {
        if ( fabs(*valptr1 - *valptr2) > epsilon )
        {
            return PASTIX_ERR_BADPARAMETER;
        }
    }

    return PASTIX_SUCCESS;
}

int
c_compareAvals(void *avals1, void *avals2, pastix_int_t nnz)
{
    pastix_complex32_t *valptr1 = (pastix_complex32_t*)avals1;
    pastix_complex32_t *valptr2 = (pastix_complex32_t*)avals2;
    float epsilon;
    pastix_int_t i;

    epsilon = 1E-15;

    for (i = 0; i < nnz; i++, valptr1++, valptr2++)
    {
        if ( fabs(creal( *valptr1 ) - creal( *valptr2 ) ) > epsilon )
        {
            if ( fabs(cimag( *valptr1 ) - cimag( *valptr2 ) ) > epsilon )
            {
                return PASTIX_ERR_BADPARAMETER;
            }
        }
    }

    return PASTIX_SUCCESS;
}

int
z_compareAvals(void *avals1, void *avals2, pastix_int_t nnz)
{
    pastix_complex64_t *valptr1 = (pastix_complex64_t*)avals1;
    pastix_complex64_t *valptr2 = (pastix_complex64_t*)avals2;
    double epsilon;
    pastix_int_t i;

    epsilon = 1E-15;

    for (i = 0; i < nnz; i++, valptr1++, valptr2++)
    {
        if ( fabs(creal( *valptr1 ) - creal( *valptr2 ) ) > epsilon )
        {
            if ( fabs(cimag( *valptr1 ) - cimag( *valptr2 ) ) > epsilon )
            {
                return PASTIX_ERR_BADPARAMETER;
            }
        }
    }

    return PASTIX_SUCCESS;
}

int
s_checkProduct(void *x1, void *x2, void *x3, pastix_csc_t *csc, void *rhs, pastix_int_t baseval )
{
    float *avalsptr;
    float *rhsptr = (float*)rhs;
    float *x1ptr = (float*)x1;
    float *x2ptr = (float*)x2;
    float *x3ptr = (float*)x3;
    pastix_int_t i;

    for( i=0; i < csc->gN; i++ )
    {
        avalsptr = (float*)csc->avals + csc->colptr[i] - baseval;
        x3ptr[i] += *avalsptr * rhsptr[i];
        x1ptr[i] += x2ptr[i];
    }
    return s_compareAvals(x1, x3 , csc->gN);
}

int
d_checkProduct(void *x1, void *x2, void *x3, pastix_csc_t *csc, void *rhs, pastix_int_t baseval )
{
    double *avalsptr;
    double *rhsptr = (double*)rhs;
    double *x1ptr = (double*)x1;
    double *x2ptr = (double*)x2;
    double *x3ptr = (double*)x3;
    pastix_int_t i;

    for( i=0; i < csc->gN; i++ )
    {
        avalsptr = (double*)csc->avals + csc->colptr[i] - baseval;
        x3ptr[i] += *avalsptr * rhsptr[i];
        x1ptr[i] += x2ptr[i];
    }
    return d_compareAvals(x1, x3 , csc->gN);
}

int
c_checkProduct(void *x1, void *x2, void *x3, pastix_csc_t *csc, void *rhs, pastix_int_t baseval )
{
    pastix_complex32_t *avalsptr;
    pastix_complex32_t *rhsptr = (pastix_complex32_t*)rhs;
    pastix_complex32_t *x1ptr = (pastix_complex32_t*)x1;
    pastix_complex32_t *x2ptr = (pastix_complex32_t*)x2;
    pastix_complex32_t *x3ptr = (pastix_complex32_t*)x3;
    pastix_int_t i;

    for( i=0; i < csc->gN; i++ )
    {
        avalsptr = (pastix_complex32_t*)csc->avals + csc->colptr[i] - baseval;
        x3ptr[i] += *avalsptr * rhsptr[i];
        x1ptr[i] += x2ptr[i];
    }
    return c_compareAvals(x1, x3 , csc->gN);
}

int
z_checkProduct(void *x1, void *x2, void *x3, pastix_csc_t *csc, void *rhs, pastix_int_t baseval )
{
    pastix_complex64_t *avalsptr;
    pastix_complex64_t *rhsptr = (pastix_complex64_t*)rhs;
    pastix_complex64_t *x1ptr = (pastix_complex64_t*)x1;
    pastix_complex64_t *x2ptr = (pastix_complex64_t*)x2;
    pastix_complex64_t *x3ptr = (pastix_complex64_t*)x3;
    pastix_int_t i;

    for( i=0; i < csc->gN; i++ )
    {
        avalsptr = (pastix_complex64_t*)csc->avals + csc->colptr[i] - baseval;
        x3ptr[i] += *avalsptr * rhsptr[i];
        x1ptr[i] += x2ptr[i];
    }
    return z_compareAvals(x1, x3 , csc->gN);
}

int main (int argc, char **argv)
{
    char *filename;
    pastix_csc_t csc;
    pastix_int_t *colptr = NULL;
    pastix_int_t *rows   = NULL;
    void *avals          = NULL;
    void *rhs            = NULL;
    void *x1             = NULL;
    void *x2             = NULL;
    void *x3             = NULL;
    pastix_int_t i, n, nnz, baseval;
<<<<<<< HEAD
    int ret = PASTIX_SUCCESS;
    int err = 0;

=======
    pastix_int_t ret = PASTIX_SUCCESS;
    pastix_int_t err = 0;
    char trans;
    
>>>>>>> 1591cdc1
    if( argc > 1 ) {
        filename = argv[1];
    }
    else {
        filename = "z:20:20:20";
    }

    /* Generating a 3D laplacian */
    genLaplacian( filename, &csc );

    printf("\n");
    if(csc.flttype == PastixFloat)
    {
        printf("datatype: PastixFloat\n");
    }
    else if(csc.flttype == PastixDouble)
    {
        printf("datatype: PastixDouble\n");
    }
    else if(csc.flttype == PastixComplex32)
    {
        printf("datatype: PastixComplex32\n");
    }
    else if(csc.flttype == PastixComplex64)
    {
        printf("datatype: PastixComplex64\n");
    }
    else
    {
        printf("datatype: PastixPattern\n");
    }

    printf("CSC of size %ld with %ld non-zero\n",(long)csc.gN,(long)csc.nnz);

    for( baseval=1; baseval >= 0; baseval-- )
    {
        csc.mtxtype = PastixGeneral;

        printf("Basing at %d\n",(int)baseval);
        /* the laplacian generate a 1 based matrix */
        if(baseval == 0)
        {
            for(i=0;i<=csc.n;i++)
            {
                csc.colptr[i]-=1;
            }
            for(i=0;i<csc.nnz;i++)
            {
                csc.rows[i]-=1;
            }
        }

        /* Backup the csc */
        printf("Backup the csc\n");
        colptr = malloc((csc.n+1)*sizeof(pastix_int_t));
        rows   = malloc( csc.nnz *sizeof(pastix_int_t));
        memcpy(colptr,csc.colptr,(csc.n+1)*sizeof(pastix_int_t));
        memcpy(rows,csc.rows,(csc.nnz)*sizeof(pastix_int_t));
        n=csc.n;
        nnz=csc.nnz;
        if(csc.flttype == PastixFloat)
        {
            avals  = malloc(nnz       *sizeof(float));
            memcpy(avals,csc.avals,nnz*sizeof(float));
        }
        else if(csc.flttype == PastixDouble)
        {
            avals  = malloc(nnz       *sizeof(double));
            memcpy(avals,csc.avals,nnz*sizeof(double));
        }
        else if(csc.flttype == PastixComplex32)
        {
            avals  = malloc(nnz       *sizeof(pastix_complex32_t));
            memcpy(avals,csc.avals,nnz*sizeof(pastix_complex32_t));
        }
        else if(csc.flttype == PastixComplex64)
        {
            avals  = malloc(nnz       *sizeof(pastix_complex64_t));
            memcpy(avals,csc.avals,nnz*sizeof(pastix_complex64_t));
        }
        else
        {
            avals = NULL;
        }

        /* testing conversion routines */
        TEST("spmConvertCSC2CSR")
        ret = spmConvert( PastixCSR, &csc );
        RES(ret)

        /*-------------------------------------------------*/
        TEST("spmConvertCSR2IJV")
        ret = spmConvert( PastixIJV, &csc );
        RES(ret)

        /*-------------------------------------------------*/
        TEST("spmConvertIJV2CSC")
        ret = spmConvert( PastixCSC, &csc );
        RES(ret)

        /* intermediate check of the csc */
        /*-------------------------------------------------*/
        CHECK
        if (csc.n != n)
        {
            ret = PASTIX_ERR_BADPARAMETER;
        }
        if (csc.nnz != nnz)
        {
            ret = PASTIX_ERR_BADPARAMETER;
        }

        for (i = 0; i <= csc.n; i++)
        {
            if (csc.colptr[i] != colptr[i])
            {
                ret = PASTIX_ERR_BADPARAMETER;
            }
        }

        for (i = 0; i < csc.nnz; i++)
        {
            if (csc.rows[i] != rows[i])
            {
                ret = PASTIX_ERR_BADPARAMETER;
            }
        }

        /* check avals */
        if(csc.flttype == PastixFloat)
        {
            if (s_compareAvals(csc.avals,avals,csc.nnz) > 0)
            {
                ret = PASTIX_ERR_BADPARAMETER;
            }
        }else if(csc.flttype == PastixDouble)
        {
            if (d_compareAvals(csc.avals,avals,csc.nnz) > 0)
            {
                ret = PASTIX_ERR_BADPARAMETER;
            }
        }else if(csc.flttype == PastixComplex32)
        {
            if (c_compareAvals(csc.avals,avals,csc.nnz) > 0)
            {
                ret = PASTIX_ERR_BADPARAMETER;
            }
        }else if(csc.flttype == PastixComplex64)
        {
            if (z_compareAvals(csc.avals,avals,csc.nnz) > 0)
            {
                ret = PASTIX_ERR_BADPARAMETER;
            }
        }
        RES_CHECK(ret)
        /* end intermediate checking of the csc */

        /*-------------------------------------------------*/
        TEST("spmConvertCSC2IJV")
        ret = spmConvert( PastixIJV, &csc );
        RES(ret)

        /*-------------------------------------------------*/
        TEST("spmConvertIJV2CSR")
        ret = spmConvert( PastixCSR, &csc );
        RES(ret)

        /*-------------------------------------------------*/
        TEST("spmConvertCSR2CSC")
        ret = spmConvert( PastixCSC, &csc );
        RES(ret)

        /* final check of the csc */
        /*-------------------------------------------------*/
        CHECK
        if (csc.n != n)
        {
            ret = PASTIX_ERR_BADPARAMETER;
        }
        if (csc.nnz != nnz)
        {
            ret = PASTIX_ERR_BADPARAMETER;
        }

        /* check colptr */
        for (i = 0; i <= csc.n; i++)
        {
            if (csc.colptr[i] != colptr[i])
            {
                ret = PASTIX_ERR_BADPARAMETER;
            }
        }

        /* check rows */
        for (i = 0; i < csc.nnz; i++)
        {
            if (csc.rows[i] != rows[i])
            {
                ret = PASTIX_ERR_BADPARAMETER;
            }
        }

        /* check avals */
        if(csc.flttype == PastixFloat)
        {
            if (s_compareAvals(csc.avals,avals,csc.nnz) > 0)
            {
                ret = PASTIX_ERR_BADPARAMETER;
            }
        }else if(csc.flttype == PastixDouble)
        {
            if (d_compareAvals(csc.avals,avals,csc.nnz) > 0)
            {
                ret = PASTIX_ERR_BADPARAMETER;
            }
        }else if(csc.flttype == PastixComplex32)
        {
            if (c_compareAvals(csc.avals,avals,csc.nnz) > 0)
            {
                ret = PASTIX_ERR_BADPARAMETER;
            }
        }else if(csc.flttype == PastixComplex64)
        {
            if (z_compareAvals(csc.avals,avals,csc.nnz) > 0)
            {
                ret = PASTIX_ERR_BADPARAMETER;
            }
        }
        RES_CHECK(ret)
        /*-------------------------------------------------*/

        /* testing the rhs generator */
        /* Don't work with patern */
        if(csc.flttype == PastixPattern)
            continue;
        /* first attempt with NULL RHS ans symetric csc*/
        csc.mtxtype=PastixSymmetric;
        TEST("genRHS Symmetric")
        ret = genRHS(&csc,&rhs);
        RES(ret)

        /* second attempt with already filled-in RHS and hermitian csc*/
        if(csc.flttype == PastixComplex32 || csc.flttype == PastixComplex64)
        {
            csc.mtxtype=PastixHermitian;
            TEST("genRHS Hermitian")
            ret = genRHS(&csc,&rhs);
            RES(ret)
        }

        /* last try with already filled-in RHS and general csc*/
        TEST("genRHS General")
        csc.mtxtype = PastixGeneral;
        ret = genRHS(&csc,&rhs);
        RES(ret)

        /* Free memory */
        free(colptr);
        free(rows);
        if(avals != NULL)
            free(avals);
        
        /*-------------------------------------------------*/
        /* The matrix is symetric. To test all matrix vector products, */
        /* we will compare x3(1+Tr(A)) = (A+At)rhs and (x1 + x2) = (A)rhs + (At)rhs. */
        /*-------------------------------------------------*/

        /* testing the matrix_vector product with trans = 'n' */
        TEST("GeCSCv")
        trans='n';
        csc.mtxtype = PastixGeneral;

        x1=malloc( csc.gN * sizeof(pastix_complex64_t) );
        memset( x1, 0, csc.gN * sizeof( pastix_complex64_t ) );

        if(csc.flttype == PastixFloat)
        {
            if( s_spmGeCSCv( trans, 1., &csc, (float*)rhs, 0., (float*)x1 ) != PASTIX_SUCCESS )
            {
                ret = PASTIX_ERR_BADPARAMETER;
            }
        }else if(csc.flttype == PastixDouble)
        {
            if( d_spmGeCSCv( trans, 1., &csc, (double*)rhs, 0., (double*)x1 ) != PASTIX_SUCCESS )
            {
                ret = PASTIX_ERR_BADPARAMETER;
            }
        }else if(csc.flttype == PastixComplex32)
        {
            if( c_spmGeCSCv( trans, 1., &csc, (pastix_complex32_t*)rhs, 0., (pastix_complex32_t*)x1 ) != PASTIX_SUCCESS )
            {
                ret = PASTIX_ERR_BADPARAMETER;
            }
        }else if(csc.flttype == PastixComplex64)
        {
            if( z_spmGeCSCv( trans, 1., &csc, (pastix_complex64_t*)rhs, 0., (pastix_complex64_t*)x1 ) != PASTIX_SUCCESS )
            {
                ret = PASTIX_ERR_BADPARAMETER;
            }
        }

        /*-------------------------------------------------*/

        /* testing the matrix_vector product with trans = 't' */
        trans='t';

        x2=malloc( csc.gN * sizeof(pastix_complex64_t) );
        memset( x2, 0, csc.gN * sizeof( pastix_complex64_t ) );

        if(csc.flttype == PastixFloat)
        {
            if( s_spmGeCSCv( trans, 1., &csc, (float*)rhs, 0., (float*)x2 ) != PASTIX_SUCCESS )
            {
                ret = PASTIX_ERR_BADPARAMETER;
            }
        }else if(csc.flttype == PastixDouble)
        {
            if( d_spmGeCSCv( trans, 1., &csc, (double*)rhs, 0., (double*)x2 ) != PASTIX_SUCCESS )
            {
                ret = PASTIX_ERR_BADPARAMETER;
            }
        }else if(csc.flttype == PastixComplex32)
        {
            if( c_spmGeCSCv( trans, 1., &csc, (pastix_complex32_t*)rhs, 0., (pastix_complex32_t*)x2 ) != PASTIX_SUCCESS )
            {
                ret = PASTIX_ERR_BADPARAMETER;
            }
        }else if(csc.flttype == PastixComplex64)
        {
            if( z_spmGeCSCv( trans, 1., &csc, (pastix_complex64_t*)rhs, 0., (pastix_complex64_t*)x2 ) != PASTIX_SUCCESS )
            {
                ret = PASTIX_ERR_BADPARAMETER;
            }
        }

        RES(ret)
        
        /*-------------------------------------------------*/

        /* testing the symetric matrix_vector product */
        TEST("SyCSCv")
        csc.mtxtype = PastixSymmetric;

        x3=malloc( csc.gN * sizeof(pastix_complex64_t) );
        memset( x3, 0, csc.gN * sizeof( pastix_complex64_t ) );

        if(csc.flttype == PastixFloat)
        {
            if( s_spmSyCSCv( 1., &csc, (float*)rhs, 0., (float*)x3 ) != PASTIX_SUCCESS )
            {
                ret = PASTIX_ERR_BADPARAMETER;
            }
        }
        else if(csc.flttype == PastixDouble)
        {
            if( d_spmSyCSCv( 1., &csc, (double*)rhs, 0., (double*)x3 ) != PASTIX_SUCCESS )
            {
                ret = PASTIX_ERR_BADPARAMETER;
            }
        }
        else if(csc.flttype == PastixComplex32)
        {
            if( c_spmSyCSCv( 1., &csc, (pastix_complex32_t*)rhs, 0., (pastix_complex32_t*)x3 ) != PASTIX_SUCCESS )
            {
                ret = PASTIX_ERR_BADPARAMETER;
            }
        }
        else if(csc.flttype == PastixComplex64)
        {
            if( z_spmSyCSCv( 1., &csc, (pastix_complex64_t*)rhs, 0., (pastix_complex64_t*)x3 ) != PASTIX_SUCCESS )
            {
                ret = PASTIX_ERR_BADPARAMETER;
            }
        }

        RES(ret)

        /* check the results of the matrix-vector products */
        CHECK
        if(csc.flttype == PastixFloat)
        {
            if( s_checkProduct(x1, x2, x3, &csc, rhs, baseval) != PASTIX_SUCCESS )
            {
                ret = PASTIX_ERR_BADPARAMETER;
            }
        }
        else if(csc.flttype == PastixDouble)
        {
            if( d_checkProduct(x1, x2, x3, &csc, rhs, baseval) != PASTIX_SUCCESS )
            {
                ret = PASTIX_ERR_BADPARAMETER;
            }
        }
        else if(csc.flttype == PastixComplex32)
        {
            if( c_checkProduct(x1, x2, x3, &csc, rhs, baseval) != PASTIX_SUCCESS )
            {
                ret = PASTIX_ERR_BADPARAMETER;
            }
        }
        else if(csc.flttype == PastixComplex64)
        {
            if( z_checkProduct(x1, x2, x3, &csc, rhs, baseval) != PASTIX_SUCCESS )
            {
                ret = PASTIX_ERR_BADPARAMETER;
            }
        }
        RES_CHECK(ret)
        
        /*-------------------------------------------------*/
        /* The matrix is hermitian. To test all matrix vector products, */
        /* we will compare x3(1+Tr(A)) = (A+At)rhs and (x1 + x2) = (A)rhs + (Ah)rhs. */
        /*-------------------------------------------------*/

        if(csc.flttype == PastixComplex32 || csc.flttype == PastixComplex64)
        {
            /* testing the matrix_vector product with trans = 'n' */
            TEST("GeCSCv")
            trans='n';
            csc.mtxtype = PastixGeneral;

            if(csc.flttype == PastixComplex32)
            {
                if( c_spmGeCSCv( trans, 1., &csc, (pastix_complex32_t*)rhs, 0., (pastix_complex32_t*)x1 ) != PASTIX_SUCCESS )
                {
                    ret = PASTIX_ERR_BADPARAMETER;
                }
            }else if(csc.flttype == PastixComplex64)
            {
                if( z_spmGeCSCv( trans, 1., &csc, (pastix_complex64_t*)rhs, 0., (pastix_complex64_t*)x1 ) != PASTIX_SUCCESS )
                {
                    ret = PASTIX_ERR_BADPARAMETER;
                }
            }

            /*-------------------------------------------------*/

            /* testing the matrix_vector product with trans = 'c' */
            trans='c';

            if(csc.flttype == PastixComplex32)
            {
                if( c_spmGeCSCv( trans, 1., &csc, (pastix_complex32_t*)rhs, 0., (pastix_complex32_t*)x2 ) != PASTIX_SUCCESS )
                {
                    ret = PASTIX_ERR_BADPARAMETER;
                }
            }else if(csc.flttype == PastixComplex64)
            {
                if( z_spmGeCSCv( trans, 1., &csc, (pastix_complex64_t*)rhs, 0., (pastix_complex64_t*)x2 ) != PASTIX_SUCCESS )
                {
                    ret = PASTIX_ERR_BADPARAMETER;
                }
            }

            RES(ret)
            
            /*-------------------------------------------------*/

            /* testing the symetric matrix_vector product */
            TEST("HeCSCv")
            csc.mtxtype = PastixHermitian;

            if(csc.flttype == PastixComplex32)
            {
                if( c_spmHeCSCv( 1., &csc, (pastix_complex32_t*)rhs, 0., (pastix_complex32_t*)x3 ) != PASTIX_SUCCESS )
                {
                    ret = PASTIX_ERR_BADPARAMETER;
                }
            }
            else if(csc.flttype == PastixComplex64)
            {
                if( z_spmHeCSCv( 1., &csc, (pastix_complex64_t*)rhs, 0., (pastix_complex64_t*)x3 ) != PASTIX_SUCCESS )
                {
                    ret = PASTIX_ERR_BADPARAMETER;
                }
            }

            RES(ret)

            /* check the results of the matrix-vector products */
            CHECK

            if(csc.flttype == PastixComplex32)
            {
                if( c_checkProduct(x1, x2, x3, &csc, rhs, baseval) != PASTIX_SUCCESS )
                {
                    ret = PASTIX_ERR_BADPARAMETER;
                }
            }
            else if(csc.flttype == PastixComplex64)
            {
                if( z_checkProduct(x1, x2, x3, &csc, rhs, baseval) != PASTIX_SUCCESS )
                {
                    ret = PASTIX_ERR_BADPARAMETER;
                }
            }

            RES_CHECK(ret)
        }
        
        free(x1);
        x1 = NULL;
        free(x2);
        x2 = NULL;
        free(x3);
        x3 = NULL;
        free(rhs);
        rhs = NULL;
    /* end of the baseval loop */
    }

    free(csc.colptr);
    free(csc.rows);
    if(csc.avals != NULL)
        free(csc.avals);

    if(err==0)
    {
        printf("\n  Result: everything is OK\n\n");
        ret = PASTIX_SUCCESS;
    }
    else if(err==1)
    {
        printf("\n  Result: %d test failed\n\n",err);
        ret = PASTIX_ERR_BADPARAMETER;
    }
    else if(err==-1)
    {
        printf("\n  Abort: matrix is not correct\n\n");
        ret = PASTIX_ERR_BADPARAMETER;
    }
    else
    {
        printf("\n  Result: %d tests failed\n\n",err);
        ret = PASTIX_ERR_BADPARAMETER;
    }

    return ret;
}<|MERGE_RESOLUTION|>--- conflicted
+++ resolved
@@ -211,16 +211,10 @@
     void *x2             = NULL;
     void *x3             = NULL;
     pastix_int_t i, n, nnz, baseval;
-<<<<<<< HEAD
     int ret = PASTIX_SUCCESS;
     int err = 0;
-
-=======
-    pastix_int_t ret = PASTIX_SUCCESS;
-    pastix_int_t err = 0;
     char trans;
-    
->>>>>>> 1591cdc1
+
     if( argc > 1 ) {
         filename = argv[1];
     }
@@ -629,7 +623,7 @@
             }
         }
         RES_CHECK(ret)
-        
+
         /*-------------------------------------------------*/
         /* The matrix is hermitian. To test all matrix vector products, */
         /* we will compare x3(1+Tr(A)) = (A+At)rhs and (x1 + x2) = (A)rhs + (Ah)rhs. */
@@ -676,7 +670,7 @@
             }
 
             RES(ret)
-            
+
             /*-------------------------------------------------*/
 
             /* testing the symetric matrix_vector product */
