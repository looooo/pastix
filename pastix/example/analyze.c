--- conflicted
+++ resolved
@@ -34,12 +34,8 @@
     pastix_driver_t driver;        /* Matrix driver(s) requested by user                        */
     char           *filename;           /* Filename(s) given by user                                 */
     pastix_csc_t    csc;
-<<<<<<< HEAD
-    void *rhs     = NULL;
-=======
     void           *rhs = NULL;
-    Clock timer;
->>>>>>> 99674e5c
+    Clock           timer;
 
     /*******************************************/
     /*          MPI initialisation             */
