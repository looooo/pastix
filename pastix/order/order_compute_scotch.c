--- conflicted
+++ resolved
@@ -190,8 +190,6 @@
                                     (SCOTCH_Num *)&ordemesh->cblknbr,
                                     (SCOTCH_Num *) ordemesh->rangtab,
                                     (SCOTCH_Num *) ordemesh->treetab);
-<<<<<<< HEAD
-=======
 #else
         {
             SCOTCH_Ordering sorder;
@@ -215,7 +213,6 @@
             SCOTCH_graphOrderExit( &scotchgraph, &sorder );
         }
 #endif
->>>>>>> 949a3b41
     }
 
     SCOTCH_stratExit (&stratdat);
