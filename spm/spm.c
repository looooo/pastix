--- conflicted
+++ resolved
@@ -68,8 +68,6 @@
 };
 
 
-<<<<<<< HEAD
-=======
 /**
  *******************************************************************************
  *
@@ -110,8 +108,6 @@
     spm->values   = NULL;
 }
 
-
->>>>>>> 105dd76b
 /**
  *******************************************************************************
  *
@@ -149,6 +145,10 @@
  * original base, then nothing is performed.
  *
  *******************************************************************************
+ *
+ * @param[in] ofmttype
+ *          The output format of the sparse matrix. It might be PastixCSC,
+ *          PastixCSR, or PastixIJV.
  *
  * @param[in,out] spm
  *          The sparse matrix to rebase.
@@ -884,5 +884,4 @@
     else {
         return ptrfunc[id](nrhs, spm, x0, ldx0, b, ldb, x, ldx );
     }
-}
-
+}